{
<<<<<<< HEAD
  "name": "gnss-js-lib",
  "version": "1.2.0",
=======
  "name": "@brandonlewis/gnss.js",
  "version": "1.2.1",
>>>>>>> 9d6aae2b
  "description": "JavaScript module for GNSS device connections, NMEA parsing, and NTRIP client functionality",
  "main": "dist/gnss.js",
  "module": "dist/gnss.esm.js",
  "browser": "dist/gnss.js",
  "files": [
    "dist",
    "README.md",
    "LICENSE"
  ],
  "scripts": {
    "build": "rollup -c",
    "dev": "rollup -c -w",
    "test": "echo \"Error: no test specified\" && exit 1",
    "lint": "eslint 'src/**/*.js'",
    "docs": "jsdoc -c jsdoc.config.json",
    "prepublishOnly": "npm run lint && npm run build",
    "serve": "node server.js"
  },
  "keywords": [
    "gnss",
    "rtk",
    "positioning",
    "bluetooth",
    "serial",
    "nmea",
    "ntrip",
    "gps",
    "gis",
    "webserial",
    "webbluetooth"
  ],
  "author": "Your Name <your.email@example.com>",
  "license": "MIT",
  "repository": {
    "type": "git",
    "url": "git+https://github.com/BrandonLewis/gnss.js.git"
  },
  "bugs": {
    "url": "https://github.com/BrandonLewis/gnss.js/issues"
  },
  "homepage": "https://github.com/BrandonLewis/gnss.js#readme",
  "devDependencies": {
    "@eslint/config-array": "^0.20.0",
    "@eslint/js": "^9.26.0",
    "@eslint/object-schema": "^2.1.6",
    "@rollup/plugin-terser": "^0.4.3",
    "clean-jsdoc-theme": "^4.3.0",
    "eslint": "^9.26.0",
    "glob": "^11.0.2",
    "globals": "^16.1.0",
    "jsdoc": "^4.0.2",
    "jsdoc-to-markdown": "^9.1.1",
    "rimraf": "^6.0.1",
    "rollup": "^4.9.6"
  },
  "engines": {
    "node": ">=22.0.0"
  },
  "type": "module"
}<|MERGE_RESOLUTION|>--- conflicted
+++ resolved
@@ -1,11 +1,6 @@
 {
-<<<<<<< HEAD
   "name": "gnss-js-lib",
-  "version": "1.2.0",
-=======
-  "name": "@brandonlewis/gnss.js",
   "version": "1.2.1",
->>>>>>> 9d6aae2b
   "description": "JavaScript module for GNSS device connections, NMEA parsing, and NTRIP client functionality",
   "main": "dist/gnss.js",
   "module": "dist/gnss.esm.js",
